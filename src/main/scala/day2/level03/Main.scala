package day2.level03

import day2.level03.models._

import cats.effect._

import fs2.StreamApp
import fs2.StreamApp.ExitCode

import org.http4s._
import org.http4s.dsl.io._
import org.http4s.server.blaze._
import org.http4s.circe._

import io.circe.generic.auto._
import io.circe.syntax._
import io.circe._

import scala.concurrent.ExecutionContext.Implicits.global
import scala.util.Try

object Main extends StreamApp[IO] {

  override def stream(args: List[String], requestShutdown: IO[Unit]): fs2.Stream[IO, ExitCode] =
    BlazeBuilder[IO]
      .bindHttp(8080, "localhost")
      .mountService(service, "/")
      .serve

  /**
    * Copy your routes from level02 and update them to interact with `reviewsMap` and `moviesMap`
    * from `models.scala`.
    *
    * Hint: Use Controller.handleRequest and appResponseToJson
    *
    * Start by creating a Controller that uses an implementation of the `InMemoryDataStore`
    */
<<<<<<< HEAD
  val controller: Controller = ???
=======
  val controller: Controller = new Controller(InMemoryDataStore)
>>>>>>> 1a0d52dc

  val service: HttpService[IO] = HttpService[IO] {
    case GET -> Root / "movies" => ???
  }

}
<|MERGE_RESOLUTION|>--- conflicted
+++ resolved
@@ -35,11 +35,7 @@
     *
     * Start by creating a Controller that uses an implementation of the `InMemoryDataStore`
     */
-<<<<<<< HEAD
-  val controller: Controller = ???
-=======
   val controller: Controller = new Controller(InMemoryDataStore)
->>>>>>> 1a0d52dc
 
   val service: HttpService[IO] = HttpService[IO] {
     case GET -> Root / "movies" => ???
