--- conflicted
+++ resolved
@@ -6,20 +6,10 @@
 
 import org.http4s._
 import org.http4s.dsl.io._
-<<<<<<< HEAD
-import org.http4s.server.blaze._
-=======
->>>>>>> 1a0d52dc
 import org.http4s.circe._
 
 class Controller(dataStore: DataStore) {
 
-<<<<<<< HEAD
-  /**
-    * Complete `requestToResponse` below first, then call it from here.
-    *
-    * What do you do in the presence of errors?
-    */
   def handle(appRequest: AppRequest): IO[Response[IO]] = ???
 
   /**
@@ -28,14 +18,4 @@
     * Hint: Pattern match on `appRequest`
     */
   private[level03] def requestToResponse(appRequest: AppRequest): IO[Either[String, AppResponse]] = ???
-=======
-  def handle(appRequest: AppRequest): IO[Response[IO]] = ???
->>>>>>> 1a0d52dc
-
-  /**
-    * Call functions defined on `DataStore` and construct an `AppResponse` for each possible `AppRequest`
-    *
-    * Hint: Pattern match on `appRequest`
-    */
-  private[level03] def requestToResponse(appRequest: AppRequest): IO[Either[String, AppResponse]] = ???
 }